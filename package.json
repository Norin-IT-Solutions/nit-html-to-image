--- conflicted
+++ resolved
@@ -81,24 +81,14 @@
     "karma-chrome-launcher": "^3.1.1",
     "karma-coverage": "^2.2.0",
     "karma-jasmine": "^5.1.0",
-<<<<<<< HEAD
-    "karma-spec-reporter": "^0.0.35",
-=======
     "karma-spec-reporter": "^0.0.36",
->>>>>>> d14ceb1a
     "karma-typescript": "^5.5.3",
     "npm-run-all": "^4.1.5",
     "pixelmatch": "^5.3.0",
     "prettier": "^2.8.1",
     "pretty-quick": "^3.1.3",
-<<<<<<< HEAD
-    "rimraf": "^3.0.2",
-    "rollup": "^3.7.4",
-    "semantic-release": "^19.0.5",
-=======
     "rimraf": "^4.1.2",
     "rollup": "^3.7.4",
->>>>>>> d14ceb1a
     "tslib": "^2.4.0",
     "typescript": "^4.9.4"
   },
